/* KallistiOS ##version##

   keyboard.c
   Copyright (C) 2002 Megan Potter
   Copyright (C) 2012 Lawrence Sebald
   Copyright (C) 2018 Donald Haase
   Copyright (C) 2024 Paul Cercueil
   Copyright (C) 2024 Falco Girgis
*/

#include <assert.h>
#include <string.h>
#include <stdio.h>
#include <stdatomic.h>

#include <arch/timer.h>
#include <dc/maple.h>
#include <dc/maple/keyboard.h>

/*

This module is an (almost) complete keyboard system. It handles key
debouncing and queueing so you don't miss any pressed keys as long
as you poll often enough. The only thing missing currently is key
repeat handling.

*/

/*  Size of a keyboard queue.

    Each keyboard queue will hold this many elements. Once the queue fills, no
    new elements will be placed on the queue. As long as you check the queue
    relatively frequently, the default of 16 should be plenty.

    This MUST be a power of two.
*/
#define KBD_QUEUE_SIZE 16

/* Keyboard raw condition structure.

    This structure is what the keyboard responds with as its current status.
*/
typedef struct kbd_cond {
    kbd_mods_t modifiers;    /**< \brief Bitmask of set modifiers. */
    kbd_leds_t leds;         /**< \brief Bitmask of set LEDs. */
    kbd_key_t  keys[KBD_MAX_PRESSED_KEYS];      /**< \brief Key codes for currently pressed keys. */
} kbd_cond_t;

typedef struct kbd_state_private {
    kbd_state_t base;

    /* Repeated key press state data. */
    struct {
        kbd_key_t key;    /* Last key held which will repeat. */
        uint64_t timeout; /* Time the next repeat will trigger. */
    } repeater;

    uint32_t key_queue[KBD_QUEUE_SIZE];
    size_t queue_tail;          /* Key queue tail. */
    size_t queue_head;          /* Key queue head. */
    volatile size_t queue_len;  /* Current length of queue. */
} kbd_state_private_t;

static struct {
    kbd_event_handler_t cb;
    void               *ud;
} event_handler = {
    NULL, NULL
};

void kbd_set_event_handler(kbd_event_handler_t callback, void *user_data) {
    event_handler.cb = callback;
    event_handler.ud = user_data;
}

/* These are global timings for key repeat. It would be possible to put
    them in the state, but I don't see a reason to.
    It seems unreasonable that one might want different repeat
    timings set on each keyboard.
    The values are arbitrary based off a survey of common values. */
static struct {
    uint16_t start;
    uint16_t interval;
} repeat_timing = {
    600, 20
};

void kbd_set_repeat_timing(uint16_t start, uint16_t interval) {
    repeat_timing.start    = start;
    repeat_timing.interval = interval;
}

/** \brief   Keyboard keymap
    \ingroup kbd

    This structure represents a mapping from raw key values to ASCII values, if
    appropriate. This handles base values as well as shifted ("Shift" and "Alt"
    keys) values.

    \headerfile dc/maple/keyboard.h
*/
typedef struct kbd_keymap {
    uint8_t base[KBD_MAX_KEYS];
    uint8_t shifted[KBD_MAX_KEYS];
    uint8_t alt[KBD_MAX_KEYS];
} kbd_keymap_t;

/* Built-in keymaps. */
#define KBD_NUM_KEYMAPS (sizeof(keymaps) / sizeof(keymaps[0]))
static const kbd_keymap_t keymaps[] = {
    {
        /* Japanese keyboard */
        {
            /* Base values */
            0, 0, 0, 0, 'a', 'b', 'c', 'd',                 /* 0x00 - 0x07 */
            'e', 'f', 'g', 'h', 'i', 'j', 'k', 'l',         /* 0x08 - 0x0F */
            'm', 'n', 'o', 'p', 'q', 'r', 's', 't',         /* 0x10 - 0x17 */
            'u', 'v', 'w', 'x', 'y', 'z', '1', '2',         /* 0x18 - 0x1F */
            '3', '4', '5', '6', '7', '8', '9', '0',         /* 0x20 - 0x27 */
            10, 27, 8, 9, ' ', '-', '^', '@',               /* 0x28 - 0x2F */
            '[', 0, ']', ';', ':', 0, ',', '.',             /* 0x30 - 0x37 */
            '/', 0, 0, 0, 0, 0, 0, 0,                       /* 0x38 - 0x3F */
            0, 0, 0, 0, 0, 0, 0, 0,                         /* 0x40 - 0x47 */
            0, 0, 0, 0, 0, 0, 0, 0,                         /* 0x48 - 0x4F */
            0, 0, 0, 0, 0, 0, 0, 0,                         /* 0x50 - 0x57 */
            0, 0, 0, 0, 0, 0, 0, 0,                         /* 0x58 - 0x5F */
            0, 0, 0, 0, 0, 0, 0, 0,                         /* 0x60 - 0x67 */
            0, 0, 0, 0, 0, 0, 0, 0,                         /* 0x68 - 0x6F */
            0, 0, 0, 0, 0, 0, 0, 0,                         /* 0x70 - 0x77 */
            0, 0, 0, 0, 0, 0, 0, 0,                         /* 0x78 - 0x7F */
            0, 0, 0, 0, 0, 0, 0, '\\',                      /* 0x80 - 0x87 */
            0, 165, 0, 0                                    /* 0x88 - 0x8A */
            /* All the rest are unused, and will be 0. */
        },
        {
            /* Shifted values */
            0, 0, 0, 0, 'A', 'B', 'C', 'D',                 /* 0x00 - 0x07 */
            'E', 'F', 'G', 'H', 'I', 'J', 'K', 'L',         /* 0x08 - 0x0F */
            'M', 'N', 'O', 'P', 'Q', 'R', 'S', 'T',         /* 0x10 - 0x17 */
            'U', 'V', 'W', 'X', 'Y', 'Z', '!', '"',         /* 0x18 - 0x1F */
            '#', '$', '%', '&', '\'', '(', ')', '~',        /* 0x20 - 0x27 */
            10, 27, 8, 9, ' ', '=', 175, '`',               /* 0x28 - 0x2F */
            '{', 0, '}', '+', '*', 0, '<', '>',             /* 0x30 - 0x37 */
            '?', 0, 0, 0, 0, 0, 0, 0,                       /* 0x38 - 0x3F */
            0, 0, 0, 0, 0, 0, 0, 0,                         /* 0x40 - 0x47 */
            0, 0, 0, 0, 0, 0, 0, 0,                         /* 0x48 - 0x4F */
            0, 0, 0, 0, 0, 0, 0, 0,                         /* 0x50 - 0x57 */
            0, 0, 0, 0, 0, 0, 0, 0,                         /* 0x58 - 0x5F */
            0, 0, 0, 0, 0, 0, 0, 0,                         /* 0x60 - 0x67 */
            0, 0, 0, 0, 0, 0, 0, 0,                         /* 0x68 - 0x6F */
            0, 0, 0, 0, 0, 0, 0, 0,                         /* 0x70 - 0x77 */
            0, 0, 0, 0, 0, 0, 0, 0,                         /* 0x78 - 0x7F */
            0, 0, 0, 0, 0, 0, 0, '_',                       /* 0x80 - 0x87 */
            0, '|', 0, 0                                    /* 0x88 - 0x8A */
            /* All the rest are unused, and will be 0. */
        },
        {
            /* no "Alt" shifted values */
        }
    },
    {
        /* US/QWERTY keyboard */
        {
            /* Base values */
            0, 0, 0, 0, 'a', 'b', 'c', 'd',                 /* 0x00 - 0x07 */
            'e', 'f', 'g', 'h', 'i', 'j', 'k', 'l',         /* 0x08 - 0x0F */
            'm', 'n', 'o', 'p', 'q', 'r', 's', 't',         /* 0x10 - 0x17 */
            'u', 'v', 'w', 'x', 'y', 'z', '1', '2',         /* 0x18 - 0x1F */
            '3', '4', '5', '6', '7', '8', '9', '0',         /* 0x20 - 0x27 */
            10, 27, 8, 9, ' ', '-', '=', '[',               /* 0x28 - 0x2F */
            ']', '\\', 0, ';', '\'', '`', ',', '.',         /* 0x30 - 0x37 */
            '/', 0, 0, 0, 0, 0, 0, 0,                       /* 0x38 - 0x3F */
            0, 0, 0, 0, 0, 0, 0, 0,                         /* 0x40 - 0x47 */
            0, 0, 0, 0, 0, 0, 0, 0,                         /* 0x48 - 0x4F */
            0, 0, 0, 0, '/', '*', '-', '+',                 /* 0x50 - 0x57 */
            13, '1', '2', '3', '4', '5', '6', '7',          /* 0x58 - 0x5F */
            '8', '9', '0', '.', 0, 0                        /* 0x60 - 0x65 */
            /* All the rest are unused, and will be 0. */
        },
        {
            /* Shifted values */
            0, 0, 0, 0, 'A', 'B', 'C', 'D',                 /* 0x00 - 0x07 */
            'E', 'F', 'G', 'H', 'I', 'J', 'K', 'L',         /* 0x08 - 0x0F */
            'M', 'N', 'O', 'P', 'Q', 'R', 'S', 'T',         /* 0x10 - 0x17 */
            'U', 'V', 'W', 'X', 'Y', 'Z', '!', '@',         /* 0x18 - 0x1F */
            '#', '$', '%', '^', '&', '*', '(', ')',         /* 0x20 - 0x27 */
            10, 27, 8, 9, ' ', '_', '+', '{',               /* 0x28 - 0x2F */
            '}', '|', 0, ':', '"', '~', '<', '>',           /* 0x30 - 0x37 */
            '?', 0, 0, 0, 0, 0, 0, 0,                       /* 0x38 - 0x3F */
            0, 0, 0, 0, 0, 0, 0, 0,                         /* 0x40 - 0x47 */
            0, 0, 0, 0, 0, 0, 0, 0,                         /* 0x48 - 0x4F */
            0, 0, 0, 0, '/', '*', '-', '+',                 /* 0x50 - 0x57 */
            13, '1', '2', '3', '4', '5', '6', '7',          /* 0x58 - 0x5F */
            '8', '9', '0', '.', 0, 0                        /* 0x60 - 0x65 */
            /* All the rest are unused, and will be 0. */
        },
        {
            /* no "Alt" shifted values */
        }
    },
    {
        /* UK/QWERTY keyboard */
        {
            /* Base values */
            0, 0, 0, 0, 'a', 'b', 'c', 'd',                 /* 0x00 - 0x07 */
            'e', 'f', 'g', 'h', 'i', 'j', 'k', 'l',         /* 0x08 - 0x0F */
            'm', 'n', 'o', 'p', 'q', 'r', 's', 't',         /* 0x10 - 0x17 */
            'u', 'v', 'w', 'x', 'y', 'z', '1', '2',         /* 0x18 - 0x1F */
            '3', '4', '5', '6', '7', '8', '9', '0',         /* 0x20 - 0x27 */
            10, 27, 8, 9, ' ', '-', '=', '[',               /* 0x28 - 0x2F */
            ']', '\\', '#', ';', '\'', '`', ',', '.',       /* 0x30 - 0x37 */
            '/', 0, 0, 0, 0, 0, 0, 0,                       /* 0x38 - 0x3F */
            0, 0, 0, 0, 0, 0, 0, 0,                         /* 0x40 - 0x47 */
            0, 0, 0, 0, 0, 0, 0, 0,                         /* 0x48 - 0x4F */
            0, 0, 0, 0, '/', '*', '-', '+',                 /* 0x50 - 0x57 */
            13, '1', '2', '3', '4', '5', '6', '7',          /* 0x58 - 0x5F */
            '8', '9', '0', '.', '\\', 0                     /* 0x60 - 0x65 */
            /* All the rest are unused, and will be 0. */
        },
        {
            /* Shifted values */
            0, 0, 0, 0, 'A', 'B', 'C', 'D',                 /* 0x00 - 0x07 */
            'E', 'F', 'G', 'H', 'I', 'J', 'K', 'L',         /* 0x08 - 0x0F */
            'M', 'N', 'O', 'P', 'Q', 'R', 'S', 'T',         /* 0x10 - 0x17 */
            'U', 'V', 'W', 'X', 'Y', 'Z', '!', '"',         /* 0x18 - 0x1F */
            0xa3, '$', '%', '^', '&', '*', '(', ')',        /* 0x20 - 0x27 */
            10, 27, 8, 9, ' ', '_', '+', '{',               /* 0x28 - 0x2F */
            '}', '|', '~', ':', '@', '|', '<', '>',         /* 0x30 - 0x37 */
            '?', 0, 0, 0, 0, 0, 0, 0,                       /* 0x38 - 0x3F */
            0, 0, 0, 0, 0, 0, 0, 0,                         /* 0x40 - 0x47 */
            0, 0, 0, 0, 0, 0, 0, 0,                         /* 0x48 - 0x4F */
            0, 0, 0, 0, '/', '*', '-', '+',                 /* 0x50 - 0x57 */
            13, '1', '2', '3', '4', '5', '6', '7',          /* 0x58 - 0x5F */
            '8', '9', '0', '.', '|', 0                      /* 0x60 - 0x65 */
            /* All the rest are unused, and will be 0. */
        },
        {
            /* "Alt" shifted values */
            0, 0, 0, 0, 0, 0, 0, 0,                         /* 0x00 - 0x07 */
            0, 0, 0, 0, 0, 0, 0, 0,                         /* 0x08 - 0x0F */
            0, 0, 0, 0, 0, 0, 0, 0,                         /* 0x10 - 0x17 */
            0, 0, 0, 0, 0, 0, 0, 0,                         /* 0x18 - 0x1F */
            0, 0, 0, 0, 0, 0, 0, 0,                         /* 0x20 - 0x27 */
            0, 0, 0, 0, 0, 0, 0, 0,                         /* 0x28 - 0x2F */
            0, 0, 0, 0, 0, '|', 0, 0,                       /* 0x30 - 0x37 */
            0, 0, 0, 0, 0, 0, 0, 0,                         /* 0x38 - 0x3F */
            0, 0, 0, 0, 0, 0, 0, 0,                         /* 0x40 - 0x47 */
            0, 0, 0, 0, 0, 0, 0, 0,                         /* 0x48 - 0x4F */
            0, 0, 0, 0, 0, 0, 0, 0,                         /* 0x50 - 0x57 */
            0, 0, 0, 0, 0, 0, 0, 0,                         /* 0x58 - 0x5F */
            0, 0, 0, 0, 0, 0, 0, 0,                         /* 0x60 - 0x65 */
            /* All the rest are unused, and will be 0. */
        }
    },
    {
        /* German/QWERTZ keyboard */
        /* The hex values in the tables are the ISO-8859-15 representation of the
           German special chars. */
        {
            /* Base values */
            0, 0, 0, 0, 'a', 'b', 'c', 'd',                 /* 0x00 - 0x07 */
            'e', 'f', 'g', 'h', 'i', 'j', 'k', 'l',         /* 0x08 - 0x0F */
            'm', 'n', 'o', 'p', 'q', 'r', 's', 't',         /* 0x10 - 0x17 */
            'u', 'v', 'w', 'x', 'z', 'y', '1', '2',         /* 0x18 - 0x1F */
            '3', '4', '5', '6', '7', '8', '9', '0',         /* 0x20 - 0x27 */
            10, 27, 8, 9, ' ', 0xdf, '\'', 0xfc,            /* 0x28 - 0x2F */
            '+', '\\', '#', 0xf6, 0xe4, '^', ',', '.',      /* 0x30 - 0x37 */
            '-', 0, 0, 0, 0, 0, 0, 0,                       /* 0x38 - 0x3F */
            0, 0, 0, 0, 0, 0, 0, 0,                         /* 0x40 - 0x47 */
            0, 0, 0, 0, 0, 0, 0, 0,                         /* 0x48 - 0x4F */
            0, 0, 0, 0, '/', '*', '-', '+',                 /* 0x50 - 0x57 */
            13, '1', '2', '3', '4', '5', '6', '7',          /* 0x58 - 0x5F */
            '8', '9', '0', '.', '<', 0                      /* 0x60 - 0x65 */
            /* All the rest are unused, and will be 0. */
        },
        {
            /* Shifted values */
            0, 0, 0, 0, 'A', 'B', 'C', 'D',                 /* 0x00 - 0x07 */
            'E', 'F', 'G', 'H', 'I', 'J', 'K', 'L',         /* 0x08 - 0x0F */
            'M', 'N', 'O', 'P', 'Q', 'R', 'S', 'T',         /* 0x10 - 0x17 */
            'U', 'V', 'W', 'X', 'Z', 'Y', '!', '"',         /* 0x18 - 0x1F */
            0xa7, '$', '%', '&', '/', '(', ')', '=',        /* 0x20 - 0x27 */
            10, 27, 8, 9, ' ', '?', '`', 0xdc,              /* 0x28 - 0x2F */
            '*', '|', '\'', 0xd6, 0xc4, 0xb0, ';', ':',     /* 0x30 - 0x37 */
            '_', 0, 0, 0, 0, 0, 0, 0,                       /* 0x38 - 0x3F */
            0, 0, 0, 0, 0, 0, 0, 0,                         /* 0x40 - 0x47 */
            0, 0, 0, 0, 0, 0, 0, 0,                         /* 0x48 - 0x4F */
            0, 0, 0, 0, '/', '*', '-', '+',                 /* 0x50 - 0x57 */
            13, '1', '2', '3', '4', '5', '6', '7',          /* 0x58 - 0x5F */
            '8', '9', '0', '.', '>', 0                      /* 0x60 - 0x65 */
            /* All the rest are unused, and will be 0. */
        },
        {
            /* "Alt" shifted values */
            0, 0, 0, 0, 0, 0, 0, 0,                         /* 0x00 - 0x07 */
            0xa4, 0, 0, 0, 0, 0, 0, 0,                      /* 0x08 - 0x0F */
            0xb5, 0, 0, 0, 0, 0, 0, 0,                      /* 0x10 - 0x17 */
            0, 0, 0, 0, 0, 0, 0, 0xb2,                      /* 0x18 - 0x1F */
            0xb3, 0, 0, 0, '{', '[', ']', '}',              /* 0x20 - 0x27 */
            0, 0, 0, 0, 0, '\\', 0, 0,                      /* 0x28 - 0x2F */
            '~', 0, 0, 0, 0, 0, 0, 0,                       /* 0x30 - 0x37 */
            0, 0, 0, 0, 0, 0, 0, 0,                         /* 0x38 - 0x3F */
            0, 0, 0, 0, 0, 0, 0, 0,                         /* 0x40 - 0x47 */
            0, 0, 0, 0, 0, 0, 0, 0,                         /* 0x48 - 0x4F */
            0, 0, 0, 0, 0, 0, 0, 0,                         /* 0x50 - 0x57 */
            0, 0, 0, 0, 0, 0, 0, 0,                         /* 0x58 - 0x5F */
            0, 0, 0, 0, '|', 0, 0, 0,                       /* 0x60 - 0x65 */
            /* All the rest are unused, and will be 0. */
        }
    },
    {
        /* French/AZERTY keyboard */
        /* The hex values in the tables are the ISO-8859-15 representation of the
           French special chars. */
        {
            /* Base values */
            0, 0, 0, 0, 'q', 'b', 'c', 'd',                 /* 0x00 - 0x07 */
            'e', 'f', 'g', 'h', 'i', 'j', 'k', 'l',         /* 0x08 - 0x0F */
            ',', 'n', 'o', 'p', 'a', 'r', 's', 't',         /* 0x10 - 0x17 */
            'u', 'v', 'z', 'x', 'y', 'w', '&', 0xe9,        /* 0x18 - 0x1F */
            '\"', '\'', '(', '-', 0xe8, '_', 0xe7, 0xe0,    /* 0x20 - 0x27 */
            10, 27, 8, 9, ' ', ')', '=', '^',               /* 0x28 - 0x2F */
            '$', 0, '*', 'm', 0xf9, 0xb2, ';', ':',         /* 0x30 - 0x37 */
            '!', 0, 0, 0, 0, 0, 0, 0,                       /* 0x38 - 0x3F */
            0, 0, 0, 0, 0, 0, 0, 0,                         /* 0x40 - 0x47 */
            0, 0, 0, 0, 0, 0, 0, 0,                         /* 0x48 - 0x4F */
            0, 0, 0, 0, '/', '*', '-', '+',                 /* 0x50 - 0x57 */
            13, '1', '2', '3', '4', '5', '6', '7',          /* 0x58 - 0x5F */
            '8', '9', '0', '.', 0, 0                        /* 0x60 - 0x65 */
            /* All the rest are unused, and will be 0. */
        },
        {
            /* Shifted values */
            0, 0, 0, 0, 'Q', 'B', 'C', 'D',                 /* 0x00 - 0x07 */
            'E', 'F', 'G', 'H', 'I', 'J', 'K', 'L',         /* 0x08 - 0x0F */
            '?', 'N', 'O', 'P', 'A', 'R', 'S', 'T',         /* 0x10 - 0x17 */
            'U', 'V', 'Z', 'X', 'Y', 'W', '1', '2',         /* 0x18 - 0x1F */
            '3', '4', '5', '6', '7', '8', '9', '0',         /* 0x20 - 0x27 */
            10, 27, 8, 9, ' ', 0xba, '+', 0,                /* 0x28 - 0x2F */
            0xa3, 0, 0xb5, 'M', '%', 0xb3, '.', '/',        /* 0x30 - 0x37 */
            0x7a, 0, 0, 0, 0, 0, 0, 0,                      /* 0x38 - 0x3F */
            0, 0, 0, 0, 0, 0, 0, 0,                         /* 0x40 - 0x47 */
            0, 0, 0, 0, 0, 0, 0, 0,                         /* 0x48 - 0x4F */
            0, 0, 0, 0, '/', '*', '-', '+',                 /* 0x50 - 0x57 */
            13, '1', '2', '3', '4', '5', '6', '7',          /* 0x58 - 0x5F */
            '8', '9', '0', '.', 0, 0                        /* 0x60 - 0x65 */
            /* All the rest are unused, and will be 0. */
        },
        {
            /* "Alt" shifted values */
            0, 0, 0, 0, 0xe4, 0, 0xa9, 0,                   /* 0x00 - 0x07 */
            0xa4, 0, 0, 0, 0xee, 0xfc, 0xef, 0,             /* 0x08 - 0x0F */
            0xbf, 0xf1, 0xbd, 0xf4, 0xe6, 0xea, 0xdf, 0,    /* 0x10 - 0x17 */
            0xfb, 0, 0xe2, 0xbb, 0xfc, 0xab, 0, 0,          /* 0x18 - 0x1F */
            '#', '{', '[', '|', 0, '\\', '^', '@',          /* 0x20 - 0x27 */
            10, 27, 8, 9, ' ', ']', '}', '~',               /* 0x28 - 0x2F */
            0, 0, 0, 0xf6, 0, 0xb9, 0xd7, 0xf7,             /* 0x30 - 0x37 */
            0xa1, 0, 0, 0, 0, 0, 0, 0,                      /* 0x38 - 0x3F */
            0, 0, 0, 0, 0, 0, 0, 0,                         /* 0x40 - 0x47 */
            0, 0, 0, 0, 0, 0, 0, 0,                         /* 0x48 - 0x4F */
            0, 0, 0, 0, '/', '*', '-', '+',                 /* 0x50 - 0x57 */
            13, '1', '2', '3', '4', '5', '6', '7',          /* 0x58 - 0x5F */
            '8', '9', '0', '.', 0, 0                        /* 0x60 - 0x65 */
            /* All the rest are unused, and will be 0. */
        }
    },
    {
        /* Italian/QWERTY keyboard, probably. This one needs to be confirmed
           still. */
        { },
        { },
        { }
    },
    {
        /* ES (Spanish QWERTY) keyboard */
        /* The hex values in the tables are the ISO-8859-15 (Euro revision)
           representation of the Spanish special chars. */
        {
            /* Base values */
            /* 0xa1: '¡', 0xba: 'º', 0xb4: '´', 0xe7: 'ç',
               0xf1: 'ñ' */
            0, 0, 0, 0, 'a', 'b', 'c', 'd',                 /* 0x00 - 0x07 */
            'e', 'f', 'g', 'h', 'i', 'j', 'k', 'l',         /* 0x08 - 0x0F */
            'm', 'n', 'o', 'p', 'q', 'r', 's', 't',         /* 0x10 - 0x17 */
            'u', 'v', 'w', 'x', 'y', 'z', '1', '2',         /* 0x18 - 0x1F */
            '3', '4', '5', '6', '7', '8', '9', '0',         /* 0x20 - 0x27 */
            10, 27, 8, 9, ' ', '\'', 0xa1, '`',             /* 0x28 - 0x2F */
            '+', 0, 0xe7, 0xf1, 0xb4, 0xba, ',', '.',       /* 0x30 - 0x37 */
            '-', 0, 0, 0, 0, 0, 0, 0,                       /* 0x38 - 0x3F */
            0, 0, 0, 0, 0, 0, 0, 0,                         /* 0x40 - 0x47 */
            0, 0, 0, 0, 0, 0, 0, 0,                         /* 0x48 - 0x4F */
            0, 0, 0, 0, '/', '*', '-', '+',                 /* 0x50 - 0x57 */
            13, '1', '2', '3', '4', '5', '6', '7',          /* 0x58 - 0x5F */
            '8', '9', '0', '.', '<', 0, 0, 0,               /* 0x60 - 0x65 */
            /* All the rest are unused, and will be 0. */
        },
        {
             /* Shifted values */
             /* 0xaa: 'ª', 0xb7: '·', 0xbf: '¿', 0xc7: 'Ç',
                0xd1: 'Ñ', 0xa8: '¨' */
            0, 0, 0, 0, 'A', 'B', 'C', 'D',                 /* 0x00 - 0x07 */
            'E', 'F', 'G', 'H', 'I', 'J', 'K', 'L',         /* 0x08 - 0x0F */
            'M', 'N', 'O', 'P', 'Q', 'R', 'S', 'T',         /* 0x10 - 0x17 */
            'U', 'V', 'W', 'X', 'Y', 'Z', '!', '"',         /* 0x18 - 0x1F */
            0xb7, '$', '%', '&', '/', '(', ')', '=',        /* 0x20 - 0x27 */
            10, 27, 8, 9, ' ', '?', 0xbf, '^',              /* 0x28 - 0x2F */
            '*', 0, 0xc7, 0xd1, 0xa8, 0xaa, ';', ':',       /* 0x30 - 0x37 */
            '_', 0, 0, 0, 0, 0, 0, 0,                       /* 0x38 - 0x3F */
            0, 0, 0, 0, 0, 0, 0, 0,                         /* 0x40 - 0x47 */
            0, 0, 0, 0, 0, 0, 0, 0,                         /* 0x48 - 0x4F */
            0, 0, 0, 0, '/', '*', '-', '+',                 /* 0x50 - 0x57 */
            13, '1', '2', '3', '4', '5', '6', '7',          /* 0x58 - 0x5F */
            '8', '9', '0', '.', '>', 0, 0, 0,               /* 0x60 - 0x65 */
            /* All the rest are unused, and will be 0. */
        },
        {
            /* "Alt" shifted values */
            /* 0xa4: '€', 0xac: '¬' */
            0, 0, 0, 0, 0, 0, 0, 0,                         /* 0x00 - 0x07 */
            0xa4, 0, 0, 0, 0, 0, 0, 0,                      /* 0x08 - 0x0F */
            0, 0, 0, 0, 0, 0, 0, 0,                         /* 0x10 - 0x17 */
            0, 0, 0, 0, 0, 0, '|', '@',                     /* 0x18 - 0x1F */
            '#', 0, 0, 0xac, 0, 0, 0, 0,                    /* 0x20 - 0x27 */
            0, 0, 0, 0, 0, 0, 0, '[',                       /* 0x28 - 0x2F */
            ']', 0, '}', 0, '{', '\\', 0, 0,                /* 0x30 - 0x37 */
            '-', 0, 0, 0, 0, 0, 0, 0,                       /* 0x38 - 0x3F */
            0, 0, 0, 0, 0, 0, 0, 0,                         /* 0x40 - 0x47 */
            0, 0, 0, 0, 0, 0, 0, 0,                         /* 0x48 - 0x4F */
            0, 0, 0, 0, 0, 0, 0, 0,                         /* 0x50 - 0x57 */
            0, 0, 0, 0, 0, 0, 0, 0,                         /* 0x58 - 0x5F */
            0, 0, 0, 0, 0, 0, 0, 0,                         /* 0x60 - 0x65 */
            /* All the rest are unused, and will be 0. */
        }

    }
};

/* The keyboard queue (global for now) */
static volatile int kbd_queue_active = 1;
static volatile int kbd_queue_tail = 0, kbd_queue_head = 0;
static volatile uint16  kbd_queue[KBD_QUEUE_SIZE];

/* Turn keyboard queueing on or off. This is mainly useful if you want
   to use the keys for a game where individual keypresses don't mean
   as much as having the keys up or down. Setting this state to
   a new value will clear the queue. */
void kbd_set_queue(int active) {
    if(kbd_queue_active != active) {
        kbd_queue_head = kbd_queue_tail = 0;
    }

    kbd_queue_active = active;
}

/* Take a key scancode, encode it appropriately, and place it on the
   keyboard queue. At the moment we assume no key overflows. */
static int kbd_enqueue(kbd_state_t *state, uint8_t keycode, uint32_t mods) {
    static const char keymap_noshift[] = {
        /*0*/   0, 0, 0, 0, 'a', 'b', 'c', 'd', 'e', 'f', 'g', 'h', 'i',
        'j', 'k', 'l', 'm', 'n', 'o', 'p', 'q', 'r', 's', 't',
        'u', 'v', 'w', 'x', 'y', 'z',
        /*1e*/  '1', '2', '3', '4', '5', '6', '7', '8', '9', '0',
        /*28*/  13, 27, 8, 9, 32, '-', '=', '[', ']', '\\', 0, ';', '\'',
        /*35*/  '`', ',', '.', '/', 0, 0, 0, 0, 0, 0, 0, 0, 0, 0, 0, 0, 0,
        /*46*/  0, 0, 0, 0, 0, 0, 0, 0, 0, 0, 0, 0, 0,
        /*53*/  0, '/', '*', '-', '+', 13, '1', '2', '3', '4', '5', '6',
        /*5f*/  '7', '8', '9', '0', '.', 0
    };
    static const char keymap_shift[] = {
        /*0*/   0, 0, 0, 0, 'A', 'B', 'C', 'D', 'E', 'F', 'G', 'H', 'I',
        'J', 'K', 'L', 'M', 'N', 'O', 'P', 'Q', 'R', 'S', 'T',
        'U', 'V', 'W', 'X', 'Y', 'Z',
        /*1e*/  '!', '@', '#', '$', '%', '^', '&', '*', '(', ')',
        /*28*/  13, 27, 8, 9, 32, '_', '+', '{', '}', '|', 0, ':', '"',
        /*35*/  '~', '<', '>', '?', 0, 0, 0, 0, 0, 0, 0, 0, 0, 0, 0, 0, 0,
        /*46*/  0, 0, 0, 0, 0, 0, 0, 0, 0, 0, 0, 0, 0,
        /*53*/  0, '/', '*', '-', '+', 13, '1', '2', '3', '4', '5', '6',
        /*5f*/  '7', '8', '9', '0', '.', 0
    };
    uint16_t ascii = 0;

    kbd_state_private_t *state_private = (kbd_state_private_t *)state;

    /* Don't bother with bad keycodes. */
    if(keycode <= 1)
        return 0;

    /* Queue the key up on the device-specific queue. */
    if(state_private->queue_len < KBD_QUEUE_SIZE) {
        state_private->key_queue[state_private->queue_head] = keycode | (mods << 8);
        state_private->queue_head = (state_private->queue_head + 1) & (KBD_QUEUE_SIZE - 1);
        ++state_private->queue_len;
    }

    /* If queueing is turned off, don't bother with the global queue. */
    if(!kbd_queue_active)
        return 0;

    /* Figure out its key queue value */
    if(keycode <= 0x64) {
        if(state->modifiers.raw & KBD_MOD_SHIFT)
            ascii = keymap_shift[keycode];
        else
            ascii = keymap_noshift[keycode];
    }

    if(ascii == 0)
        ascii = ((uint16)keycode) << 8;

    /* Ok... now do the enqueue to the global queue */
    kbd_queue[kbd_queue_head] = ascii;
    kbd_queue_head = (kbd_queue_head + 1) & (KBD_QUEUE_SIZE - 1);

    return 0;
}

/* Take a key off the key queue, or return -1 if there is none waiting */
int kbd_get_key(void) {
    int rv;

    /* If queueing isn't active, there won't be anything to get */
    if(!kbd_queue_active)
        return -1;

    /* Check available */
    if(kbd_queue_head == kbd_queue_tail)
        return -1;

    rv = kbd_queue[kbd_queue_tail];
    kbd_queue_tail = (kbd_queue_tail + 1) & (KBD_QUEUE_SIZE - 1);

    return rv;
}

kbd_state_t *kbd_get_state(maple_device_t *device) {
    if(!device)
        return NULL;

    if(!device->status_valid)
        return NULL;

    if(!(device->info.functions & MAPLE_FUNC_KEYBOARD))
        return NULL;

    return (kbd_state_t *)device->status;
}


char kbd_key_to_ascii(kbd_key_t key, kbd_region_t region, kbd_mods_t mods, kbd_leds_t leds) {
    char ascii = '\0';

    if(mods.ralt || (mods.lctrl && mods.lalt))
        ascii = keymaps[region - 1].alt[key];
    else if((mods.raw & KBD_MOD_SHIFT) || leds.caps_lock)
        ascii = keymaps[region - 1].shifted[key];
    else
        ascii = keymaps[region - 1].base[key];

    return ascii;
}

/* Take a key off of a specific key queue. */
int kbd_queue_pop(maple_device_t *dev, bool to_ascii) {
    kbd_state_private_t *state_private = (kbd_state_private_t *)dev->status;
    uint32_t rv;
    kbd_mods_t mods;
    kbd_leds_t leds;
    char ascii;

    const int irqs = irq_disable();

    if(!state_private->queue_len) {
        irq_restore(irqs);
        return -1;
    }

    rv = state_private->key_queue[state_private->queue_tail];
    state_private->queue_tail = (state_private->queue_tail + 1) & (KBD_QUEUE_SIZE - 1);
    --state_private->queue_len;

    irq_restore(irqs);

    if(!to_ascii)
        return (int)rv;

    mods.raw = (rv >> 8) & 0xff;
    leds.raw = (rv >> 16) & 0xff;
    rv &= 0xff;

    if((ascii = kbd_key_to_ascii(rv, state_private->base.region, mods, leds))) {
        return ascii;
    } else {
        return (int)(rv << 8);
    }
}

/* Update the keyboard status; this will handle debounce handling as well as
   queueing keypresses for later usage. The key press queue uses 16-bit
   words so that we can store "special" keys as such. */
static void kbd_check_poll(maple_frame_t *frm, kbd_cond_t *cond) {
    kbd_state_t *state = (kbd_state_t *)frm->dev->status;
    kbd_state_private_t *state_private = (kbd_state_private_t *)state;

    /* If the modifier keys have changed, end the key repeating. */
    if(state->modifiers.raw != cond->modifiers.raw) {
        state_private->repeater.key = KBD_KEY_NONE;
        state_private->repeater.timeout = 0;
    }

    /* Update modifiers and LEDs */
    state->modifiers = cond->modifiers;
    state->leds = cond->leds;

    const uint32_t mods = cond->modifiers.raw | (cond->leds.raw << 8);

    /* Update all key states */
    for(unsigned k = 0; k < KBD_MAX_KEYS; ++k) {
        state->key_states[k].raw = (state->key_states[k].raw << 1) & KEY_STATE_MASK;
    }

    /* Process all pressed keys */
    for(unsigned p = 0; p < KBD_MAX_PRESSED_KEYS; ++p) {

        /* Once we get to a 'none', the rest will be 'none' */
        if(cond->keys[p] == KBD_KEY_NONE) {
            /* This could be used to indicate how many keys are pressed by setting it to ~i or i+1
                or similar. This could be useful, but would make it a weird exception. */
            /* If the first key in the key array is none, there are no non-modifer keys pressed at all. */
            if(!p)
                state->key_states[KBD_KEY_NONE].is_down = true;
            break;
        }
        /* Between None and A are error indicators. This would be a good place to do... something. If an error occurs the whole array will be error.*/
        else if(cond->keys[p] > KBD_KEY_NONE && cond->keys[p] < KBD_KEY_A) {
            state->key_states[cond->keys[p]].is_down = true;
            break;
        }
        /* The rest of the keys are treated normally */
        else {
            state->key_states[cond->keys[p]].is_down = true;
            state_private->repeater.key = cond->keys[p];
        }
    }

    for(unsigned k = KBD_KEY_A; k < KBD_MAX_KEYS; ++k) {
        switch(state->key_states[k].value) {
            case KEY_STATE_CHANGED_DOWN:
                kbd_enqueue(state, k, mods);

                if(k == state_private->repeater.key && repeat_timing.start) {
                    state_private->repeater.key = k;
                    state_private->repeater.timeout = timer_ms_gettime64() + repeat_timing.start;
                }

                if(event_handler.cb)
                    event_handler.cb(frm->dev, k, state->key_states[k],
                                     cond->modifiers, cond->leds, event_handler.ud);
                break;

            case KEY_STATE_HELD_DOWN:
                if(k == state_private->repeater.key && repeat_timing.start) {
                    const uint64_t time = timer_ms_gettime64();
                    /* We have passed the prescribed amount of time, and will repeat the key */
                    if(time >= state_private->repeater.timeout) {
                        kbd_enqueue(state, k, mods);
                        state_private->repeater.timeout = time + repeat_timing.interval;
                    }
                }
                break;

            case KEY_STATE_CHANGED_UP:
                if(event_handler.cb)
                    event_handler.cb(frm->dev, k, state->key_states[k],
                                     cond->modifiers, cond->leds, event_handler.ud);
                break;

            case KEY_STATE_HELD_UP:
                break;

            default:
                assert_msg(0, "invalid key keys array detected");
                break;
        }
    }
}

static void kbd_reply(maple_state_t *st, maple_frame_t *frm) {
    (void)st;

    maple_response_t *resp;
    uint32 *respbuf;

    /* Unlock the frame (it's ok, we're in an IRQ) */
    maple_frame_unlock(frm);

    /* Make sure we got a valid response */
    resp = (maple_response_t *)frm->recv_buf;

    if(resp->response != MAPLE_RESPONSE_DATATRF)
        return;

    respbuf = (uint32 *)resp->data;

    if(respbuf[0] != MAPLE_FUNC_KEYBOARD)
        return;

    if(!frm->dev)
        return;

    /* Verify the size of the frame */
    assert(sizeof(kbd_cond_t) == ((resp->data_len - 1) * sizeof(uint32_t)));

    /* Update the status area from the response */
<<<<<<< HEAD
    if(frm->dev) {
        frm->dev->status_valid = 1;
        kbd_check_poll(frm, (kbd_cond_t *)(respbuf + 1));
    }
=======
    state = (kbd_state_t *)frm->dev->status;
    cond = (kbd_cond_t *)&state->cond;
    memcpy(cond, respbuf + 1, (resp->data_len - 1) * sizeof(uint32_t));
    frm->dev->status_valid = 1;
    kbd_check_poll(frm);
>>>>>>> 52e760a5
}

static int kbd_poll_intern(maple_device_t *dev) {
    uint32 * send_buf;

    if(maple_frame_lock(&dev->frame) < 0)
        return 0;

    maple_frame_init(&dev->frame);
    send_buf = (uint32 *)dev->frame.recv_buf;
    send_buf[0] = MAPLE_FUNC_KEYBOARD;
    dev->frame.cmd = MAPLE_COMMAND_GETCOND;
    dev->frame.dst_port = dev->port;
    dev->frame.dst_unit = dev->unit;
    dev->frame.length = 1;
    dev->frame.callback = kbd_reply;
    dev->frame.send_buf = send_buf;
    maple_queue_frame(&dev->frame);

    return 0;
}

static void kbd_periodic(maple_driver_t *drv) {
    maple_driver_foreach(drv, kbd_poll_intern);
}

static int kbd_attach(maple_driver_t *drv, maple_device_t *dev) {
    kbd_state_t *state = (kbd_state_t *)dev->status;
    kbd_state_private_t *state_private = (kbd_state_private_t *)state;

    int d = 0;

    (void)drv;
    /* Maple functions are enumerated, from MSB, to determine which functions
       are on each device. The only one above the keyboard function is lightgun.
       Only if it is ALSO a lightgun, will the keyboard function be second. */
    if(dev->info.functions & MAPLE_FUNC_LIGHTGUN)
        d = 1;

    /* Retrieve the region data */
    state->region = dev->info.function_data[d] & 0xFF;

    /* Unrecognized keyboards will appear as US keyboards... */
    if(!state->region || state->region > KBD_NUM_KEYMAPS) {
        fprintf(stderr, "Unknown Keyboard region: %u\n", state->region);
        state->region = KBD_REGION_US;
    }

    /* Make sure all the queue variables are set up properly... */
    state_private->queue_tail = state_private->queue_head = state_private->queue_len = 0;

    /* Make sure all the key repeat variables are set up properly too */
    state_private->repeater.key = KBD_KEY_NONE;
    state_private->repeater.timeout = 0;

    return 0;
}

/* Device driver struct */
static maple_driver_t kbd_drv = {
    .functions =  MAPLE_FUNC_KEYBOARD,
    .name = "Keyboard Driver",
    .periodic = kbd_periodic,
    .attach = kbd_attach,
    .detach = NULL
};

/* Add the keyboard to the driver chain */
void kbd_init(void) {
    maple_driver_reg(&kbd_drv);
}

void kbd_shutdown(void) {
    maple_driver_unreg(&kbd_drv);
}<|MERGE_RESOLUTION|>--- conflicted
+++ resolved
@@ -711,18 +711,8 @@
     assert(sizeof(kbd_cond_t) == ((resp->data_len - 1) * sizeof(uint32_t)));
 
     /* Update the status area from the response */
-<<<<<<< HEAD
-    if(frm->dev) {
-        frm->dev->status_valid = 1;
-        kbd_check_poll(frm, (kbd_cond_t *)(respbuf + 1));
-    }
-=======
-    state = (kbd_state_t *)frm->dev->status;
-    cond = (kbd_cond_t *)&state->cond;
-    memcpy(cond, respbuf + 1, (resp->data_len - 1) * sizeof(uint32_t));
     frm->dev->status_valid = 1;
-    kbd_check_poll(frm);
->>>>>>> 52e760a5
+    kbd_check_poll(frm, (kbd_cond_t *)(respbuf + 1));
 }
 
 static int kbd_poll_intern(maple_device_t *dev) {
