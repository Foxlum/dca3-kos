--- conflicted
+++ resolved
@@ -219,11 +219,8 @@
 - *** Implemented _POSIX_CPUTIME in clock_gettime() using perf counter timer [FG]
 - *** Implemented scandir() and alphasort() POSIX functions from dirent.h [FG]
 - DC  Added new driver for the SH4's UBC + high-level breakpoint API [FG]
-<<<<<<< HEAD
+- DC  Add support for French AZERTY keyboards [PC]
 - DC  Revamped keyboard maple driver and introduced a new event-driven API [FG]
-=======
-- DC  Add support for French AZERTY keyboards [PC]
->>>>>>> c1410a93
 
 KallistiOS version 2.0.0 -----------------------------------------------
 - DC  Broadband Adapter driver fixes [Megan Potter == MP]
